import { Module } from '@nestjs/common';
import { TypeOrmModule } from '@nestjs/typeorm';
import { HttpModule } from '@nestjs/axios';
import { AuditModule } from '../audit/audit.module';
import { CustomersService } from './customers.service';
import { CustomersController } from './customers.controller';
import { CustomerAddressesController } from './customer-addresses.controller';
import { Customer } from './entities/customer.entity';
import { CustomerAddress } from './entities/customer-address.entity';
import { CustomerContact } from './entities/customer-contact.entity';
import { CustomerPreferences } from './entities/customer-preferences.entity';
import { ViaCepService } from './services/viacep.service';
import { GeocodingService } from './services/geocoding.service';

// Subscribers
import {
  CustomerSubscriber,
  CustomerAddressSubscriber,
  CustomerContactSubscriber,
  CustomerPreferencesSubscriber,
} from './subscribers';

// Interceptors
import { CustomerAuditContextInterceptor, CustomerStatusInterceptor } from './interceptors';

@Module({
  imports: [
    TypeOrmModule.forFeature([Customer, CustomerAddress, CustomerContact, CustomerPreferences]),
    HttpModule,
    AuditModule,
  ],
  controllers: [CustomersController, CustomerAddressesController],
  providers: [
    // Services
    CustomersService,
    ViaCepService,
    GeocodingService,

    // Subscribers
    CustomerSubscriber,
    CustomerAddressSubscriber,
    CustomerContactSubscriber,
    CustomerPreferencesSubscriber,

<<<<<<< HEAD
    // Interceptors (aplicados localmente apenas no CustomerAuditContextInterceptor)
    {
      provide: APP_INTERCEPTOR,
      useClass: CustomerAuditContextInterceptor,
    },
    // CustomerStatusInterceptor será aplicado diretamente no controller
=======
    // Interceptors (disponíveis para uso no controller)
    CustomerAuditContextInterceptor,
>>>>>>> eb2d44e3
    CustomerStatusInterceptor,
  ],
  exports: [CustomersService, TypeOrmModule],
})
export class CustomersModule {}<|MERGE_RESOLUTION|>--- conflicted
+++ resolved
@@ -42,17 +42,8 @@
     CustomerContactSubscriber,
     CustomerPreferencesSubscriber,
 
-<<<<<<< HEAD
-    // Interceptors (aplicados localmente apenas no CustomerAuditContextInterceptor)
-    {
-      provide: APP_INTERCEPTOR,
-      useClass: CustomerAuditContextInterceptor,
-    },
-    // CustomerStatusInterceptor será aplicado diretamente no controller
-=======
     // Interceptors (disponíveis para uso no controller)
     CustomerAuditContextInterceptor,
->>>>>>> eb2d44e3
     CustomerStatusInterceptor,
   ],
   exports: [CustomersService, TypeOrmModule],
