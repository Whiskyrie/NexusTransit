<<<<<<< HEAD
import { Entity, Column, ManyToOne, Index } from 'typeorm';
import { BaseEntity } from '../../../database/entities/base.entity';
import { AddressType } from '../enums/address-type.enum';
import { Customer } from './customer.entity';
import { Auditable } from '../decorators/auditable.decorator';

/**
 * CustomerAddress Entity - Endereços de clientes
 *
 * Features:
 * - Múltiplos endereços por cliente
 * - Geocodificação (latitude/longitude)
 * - Tipos de endereço (residencial, comercial, etc)
 * - Endereço principal
 */
=======
import {
  Entity,
  PrimaryGeneratedColumn,
  Column,
  ManyToOne,
  CreateDateColumn,
  UpdateDateColumn,
  Index,
  OneToMany,
} from 'typeorm';
import { AddressType } from '../enums/address-type.enum';
import { Customer } from './customer.entity';
import { RouteStop } from '@/modules/routes/entities/route_stop.entity';

>>>>>>> 4b8356ce
@Entity('customer_addresses')
@Auditable({
  trackCreation: true,
  trackUpdates: true,
  trackDeletion: true,
  excludeFields: ['updated_at', 'created_at'],
  entityDisplayName: 'Endereço do Cliente',
})
export class CustomerAddress extends BaseEntity {
  @Column({ type: 'uuid' })
  @Index()
  customerId!: string;

  @Column({ length: 100 })
  street!: string;

  @Column({ length: 20 })
  number!: string;

  @Column({ length: 100, nullable: true })
  complement?: string;

  @Column({ length: 50 })
  neighborhood!: string;

  @Column({ length: 8 })
  @Index()
  zipCode!: string;

  @Column({ length: 50 })
  city!: string;

  @Column({ length: 2 })
  @Index()
  state!: string;

  @Column({ type: 'decimal', precision: 10, scale: 8, nullable: true })
  latitude?: number;

  @Column({ type: 'decimal', precision: 11, scale: 8, nullable: true })
  longitude?: number;

  @Column({ type: 'enum', enum: AddressType })
  type!: AddressType;

  @Column({ type: 'boolean', default: false })
  isPrimary!: boolean;

  @Column({ type: 'boolean', default: true })
  isActive!: boolean;

  @Column({ type: 'jsonb', nullable: true })
  metadata?: Record<string, unknown>;

  @ManyToOne(() => Customer, customer => customer.addresses, { onDelete: 'CASCADE' })
  customer!: Customer;
<<<<<<< HEAD
=======

  @OneToMany(() => RouteStop, stop => stop.customer_address)
  route_stops!: RouteStop[];

  @CreateDateColumn({ type: 'timestamp with time zone' })
  createdAt!: Date;

  @UpdateDateColumn({ type: 'timestamp with time zone' })
  updatedAt!: Date;
>>>>>>> 4b8356ce
}<|MERGE_RESOLUTION|>--- conflicted
+++ resolved
@@ -1,8 +1,16 @@
-<<<<<<< HEAD
-import { Entity, Column, ManyToOne, Index } from 'typeorm';
-import { BaseEntity } from '../../../database/entities/base.entity';
+import {
+  Entity,
+  Column,
+  ManyToOne,
+  CreateDateColumn,
+  UpdateDateColumn,
+  Index,
+  OneToMany,
+  BaseEntity,
+} from 'typeorm';
 import { AddressType } from '../enums/address-type.enum';
 import { Customer } from './customer.entity';
+import { RouteStop } from '@/modules/routes/entities/route_stop.entity';
 import { Auditable } from '../decorators/auditable.decorator';
 
 /**
@@ -14,22 +22,6 @@
  * - Tipos de endereço (residencial, comercial, etc)
  * - Endereço principal
  */
-=======
-import {
-  Entity,
-  PrimaryGeneratedColumn,
-  Column,
-  ManyToOne,
-  CreateDateColumn,
-  UpdateDateColumn,
-  Index,
-  OneToMany,
-} from 'typeorm';
-import { AddressType } from '../enums/address-type.enum';
-import { Customer } from './customer.entity';
-import { RouteStop } from '@/modules/routes/entities/route_stop.entity';
-
->>>>>>> 4b8356ce
 @Entity('customer_addresses')
 @Auditable({
   trackCreation: true,
@@ -86,8 +78,6 @@
 
   @ManyToOne(() => Customer, customer => customer.addresses, { onDelete: 'CASCADE' })
   customer!: Customer;
-<<<<<<< HEAD
-=======
 
   @OneToMany(() => RouteStop, stop => stop.customer_address)
   route_stops!: RouteStop[];
@@ -97,5 +87,4 @@
 
   @UpdateDateColumn({ type: 'timestamp with time zone' })
   updatedAt!: Date;
->>>>>>> 4b8356ce
 }